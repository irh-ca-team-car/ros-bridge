--- conflicted
+++ resolved
@@ -11,7 +11,7 @@
 """
 
 from __future__ import print_function
-import carla_ros_bridge.transforms as trans
+import carla_common.transforms as trans
 from carla_ros_bridge.sensor import Sensor
 from sensor_msgs.msg import PointCloud2, PointField
 import numpy
@@ -22,7 +22,6 @@
 import os
 ROS_VERSION = int(os.environ.get('ROS_VERSION', 0))
 
-<<<<<<< HEAD
 if ROS_VERSION == 1:
     from tf.transformations import euler_from_quaternion, quaternion_from_euler
     from sensor_msgs.point_cloud2 import create_cloud_xyz32
@@ -32,10 +31,7 @@
     # from transformations.transformations import euler_from_quaternion, quaternion_from_euler
 else:
     raise NotImplementedError("Make sure you have a valid ROS_VERSION env variable set.")
-=======
-from carla_ros_bridge.sensor import Sensor
-import carla_common.transforms as trans
->>>>>>> 06e10004
+
 
 
 _DATATYPES = {}
