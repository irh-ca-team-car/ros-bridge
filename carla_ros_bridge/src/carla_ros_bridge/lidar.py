#!/usr/bin/env python

#
# Copyright (c) 2018-2019 Intel Corporation
#
# This work is licensed under the terms of the MIT license.
# For a copy, see <https://opensource.org/licenses/MIT>.
#
"""
Classes to handle Carla lidars
"""

from __future__ import print_function

import sys
import ctypes
import os
import struct
import numpy

from sensor_msgs.msg import PointCloud2, PointField  # pylint: disable=import-error
import carla_common.transforms as trans
from carla_ros_bridge.sensor import Sensor

<<<<<<< HEAD
from ros_compatibility import quaternion_from_euler, euler_from_quaternion
=======
from sensor_msgs.point_cloud2 import create_cloud
from sensor_msgs.msg import PointField
>>>>>>> 1bd54a38

ROS_VERSION = int(os.environ.get('ROS_VERSION', 0))

if ROS_VERSION == 1:
    # pylint: disable=import-error,ungrouped-imports
    from sensor_msgs.point_cloud2 import create_cloud_xyz32

_DATATYPES = {}
_DATATYPES[PointField.FLOAT32] = ('f', 4)


class Lidar(Sensor):
    """
    Actor implementation details for lidars
    """
    # pylint: disable=too-many-arguments

    def __init__(self, carla_actor, parent, communication, synchronous_mode, sensor_name="Lidar"):
        """
        Constructor

        :param carla_actor: carla actor object
        :type carla_actor: carla.Actor
        :param parent: the parent of this
        :type parent: carla_ros_bridge.Parent
        :param communication: communication-handle
        :type communication: carla_ros_bridge.communication
        """
        super(Lidar, self).__init__(carla_actor=carla_actor, parent=parent,
                                    communication=communication, synchronous_mode=synchronous_mode,
                                    prefix='lidar/' + carla_actor.attributes.get('role_name'),
                                    sensor_name=sensor_name)

<<<<<<< HEAD
    def get_ros_transform(self, transform=None, frame_id=None, child_frame_id=None):
        """
        Function (override) to modify the tf messages sent by this lidar.

        The lidar transformation has to be altered:
        for some reasons lidar sends already a rotated cloud,
        so herein, we need to ignore pitch and roll

        :return: the filled tf message
        :rtype: geometry_msgs.msg.TransformStamped
        """
        tf_msg = super(Lidar, self).get_ros_transform(transform, frame_id, child_frame_id)

        rotation = tf_msg.transform.rotation
        quat = [rotation.x, rotation.y, rotation.z, rotation.w]
        dummy_roll, dummy_pitch, yaw = euler_from_quaternion(quat)
        # set roll and pitch to zero
        quat = quaternion_from_euler(0, 0, yaw)
        tf_msg.transform.rotation = trans.numpy_quaternion_to_ros_quaternion(quat)
        return tf_msg

=======
>>>>>>> 1bd54a38
    # pylint: disable=arguments-differ
    def sensor_data_updated(self, carla_lidar_measurement):
        """
        Function to transform the a received lidar measurement into a ROS point cloud message

        :param carla_lidar_measurement: carla lidar measurement object
        :type carla_lidar_measurement: carla.LidarMeasurement
        """
        header = self.get_msg_header()
<<<<<<< HEAD

        lidar_data = numpy.frombuffer(carla_lidar_measurement.raw_data, dtype=numpy.float32)
        lidar_data = numpy.reshape(lidar_data, (int(lidar_data.shape[0] / 3), 3))

        # we take the oposite of y axis
        # (as lidar point are express in left handed coordinate system, and ros need right handed)
        # we need a copy here, because the data are read only in carla numpy
        # array
        lidar_data = -lidar_data
        # we also need to permute x and y
        lidar_data = lidar_data[..., [1, 0, 2]]

        if ROS_VERSION == 1:
            point_cloud_msg = create_cloud_xyz32(header, lidar_data)

        # -- taken from
        # http://docs.ros.org/indigo/api/sensor_msgs/html/point__cloud2_8py_source.html
        elif ROS_VERSION == 2:
            point_field_x_msg = PointField()
            point_field_x_msg.name = "x"
            point_field_x_msg.offset = 0
            point_field_x_msg.datatype = PointField.FLOAT32
            point_field_x_msg.count = 1

            point_field_y_msg = PointField()
            point_field_y_msg.name = "y"
            point_field_y_msg.offset = 4
            point_field_y_msg.datatype = PointField.FLOAT32
            point_field_y_msg.count = 1

            point_field_z_msg = PointField()
            point_field_z_msg.name = "z"
            point_field_z_msg.offset = 8
            point_field_z_msg.datatype = PointField.FLOAT32
            point_field_z_msg.count = 1

            fields = [point_field_x_msg, point_field_y_msg, point_field_z_msg]

            cloud_struct = struct.Struct(_get_struct_fmt(False, fields))
            buff = ctypes.create_string_buffer(
                cloud_struct.size * len(lidar_data))

            point_step, pack_into = cloud_struct.size, cloud_struct.pack_into

            offset = 0
            for pt in lidar_data:
                pack_into(buff, offset, *pt)
                offset += point_step

            point_cloud_msg = PointCloud2()
            point_cloud_msg.header = header
            point_cloud_msg.height = 1
            point_cloud_msg.width = len(lidar_data)
            point_cloud_msg.is_dense = False
            point_cloud_msg.is_bigendian = False
            point_cloud_msg.fields = fields
            point_cloud_msg.point_step = cloud_struct.size
            point_cloud_msg.row_step = cloud_struct.size * len(lidar_data)
            point_cloud_msg.data = buff.raw

        # --

        self.publish_message(self.get_topic_prefix() +
                             "/point_cloud", point_cloud_msg)


# http://docs.ros.org/indigo/api/sensor_msgs/html/point__cloud2_8py_source.html
def _get_struct_fmt(is_bigendian, fields, field_names=None):
    fmt = '>' if is_bigendian else '<'

    offset = 0
    for field in (f for f in sorted(fields, key=lambda f: f.offset)
                  if field_names is None or f.name in field_names):
        if offset < field.offset:
            fmt += 'x' * (field.offset - offset)
            offset = field.offset
        if field.datatype not in _DATATYPES:
            print('Skipping unknown PointField datatype [%d]' % field.datatype, file=sys.stderr)
        else:
            datatype_fmt, datatype_length = _DATATYPES[field.datatype]
            fmt += field.count * datatype_fmt
            offset += field.count * datatype_length

    return fmt
=======
        fields = [
            PointField('x', 0, PointField.FLOAT32, 1),
            PointField('y', 4, PointField.FLOAT32, 1),
            PointField('z', 8, PointField.FLOAT32, 1),
            PointField('intensity', 12, PointField.FLOAT32, 1),
        ]

        lidar_data = numpy.fromstring(
            carla_lidar_measurement.raw_data, dtype=numpy.float32)
        lidar_data = numpy.reshape(
            lidar_data, (int(lidar_data.shape[0] / 4), 4))
        # we take the oposite of y axis
        # (as lidar point are express in left handed coordinate system, and ros need right handed)
        lidar_data[:, 1] *= -1
        point_cloud_msg = create_cloud(header, fields, lidar_data)
        self.publish_message(
            self.get_topic_prefix() + "/point_cloud", point_cloud_msg)
>>>>>>> 1bd54a38
<|MERGE_RESOLUTION|>--- conflicted
+++ resolved
@@ -22,18 +22,13 @@
 import carla_common.transforms as trans
 from carla_ros_bridge.sensor import Sensor
 
-<<<<<<< HEAD
 from ros_compatibility import quaternion_from_euler, euler_from_quaternion
-=======
-from sensor_msgs.point_cloud2 import create_cloud
-from sensor_msgs.msg import PointField
->>>>>>> 1bd54a38
 
 ROS_VERSION = int(os.environ.get('ROS_VERSION', 0))
 
 if ROS_VERSION == 1:
     # pylint: disable=import-error,ungrouped-imports
-    from sensor_msgs.point_cloud2 import create_cloud_xyz32
+    from sensor_msgs.point_cloud2 import create_cloud
 
 _DATATYPES = {}
 _DATATYPES[PointField.FLOAT32] = ('f', 4)
@@ -61,30 +56,6 @@
                                     prefix='lidar/' + carla_actor.attributes.get('role_name'),
                                     sensor_name=sensor_name)
 
-<<<<<<< HEAD
-    def get_ros_transform(self, transform=None, frame_id=None, child_frame_id=None):
-        """
-        Function (override) to modify the tf messages sent by this lidar.
-
-        The lidar transformation has to be altered:
-        for some reasons lidar sends already a rotated cloud,
-        so herein, we need to ignore pitch and roll
-
-        :return: the filled tf message
-        :rtype: geometry_msgs.msg.TransformStamped
-        """
-        tf_msg = super(Lidar, self).get_ros_transform(transform, frame_id, child_frame_id)
-
-        rotation = tf_msg.transform.rotation
-        quat = [rotation.x, rotation.y, rotation.z, rotation.w]
-        dummy_roll, dummy_pitch, yaw = euler_from_quaternion(quat)
-        # set roll and pitch to zero
-        quat = quaternion_from_euler(0, 0, yaw)
-        tf_msg.transform.rotation = trans.numpy_quaternion_to_ros_quaternion(quat)
-        return tf_msg
-
-=======
->>>>>>> 1bd54a38
     # pylint: disable=arguments-differ
     def sensor_data_updated(self, carla_lidar_measurement):
         """
@@ -94,66 +65,47 @@
         :type carla_lidar_measurement: carla.LidarMeasurement
         """
         header = self.get_msg_header()
-<<<<<<< HEAD
 
-        lidar_data = numpy.frombuffer(carla_lidar_measurement.raw_data, dtype=numpy.float32)
-        lidar_data = numpy.reshape(lidar_data, (int(lidar_data.shape[0] / 3), 3))
+        lidar_data = numpy.fromstring(
+            bytes(carla_lidar_measurement.raw_data), dtype=numpy.float32)
+        lidar_data = numpy.reshape(
+            lidar_data, (int(lidar_data.shape[0] / 4), 4))
+        # we take the opposite of y axis
+        # (as lidar point are express in left handed coordinate system, and ros need right handed)
+        lidar_data[:, 1] *= -1
 
-        # we take the oposite of y axis
-        # (as lidar point are express in left handed coordinate system, and ros need right handed)
-        # we need a copy here, because the data are read only in carla numpy
-        # array
-        lidar_data = -lidar_data
-        # we also need to permute x and y
-        lidar_data = lidar_data[..., [1, 0, 2]]
+        fields = [
+            PointField(name='x', offset=0, datatype=PointField.FLOAT32, count=1),
+            PointField(name='y', offset=4, datatype=PointField.FLOAT32, count=1),
+            PointField(name='z', offset=8, datatype=PointField.FLOAT32, count=1),
+            PointField(name='intensity', offset=12, datatype=PointField.FLOAT32, count=1)
+        ]
 
         if ROS_VERSION == 1:
-            point_cloud_msg = create_cloud_xyz32(header, lidar_data)
+            point_cloud_msg = create_cloud(header, fields, lidar_data)
 
         # -- taken from
         # http://docs.ros.org/indigo/api/sensor_msgs/html/point__cloud2_8py_source.html
         elif ROS_VERSION == 2:
-            point_field_x_msg = PointField()
-            point_field_x_msg.name = "x"
-            point_field_x_msg.offset = 0
-            point_field_x_msg.datatype = PointField.FLOAT32
-            point_field_x_msg.count = 1
+            cloud_struct = struct.Struct(_get_struct_fmt(False, fields))
 
-            point_field_y_msg = PointField()
-            point_field_y_msg.name = "y"
-            point_field_y_msg.offset = 4
-            point_field_y_msg.datatype = PointField.FLOAT32
-            point_field_y_msg.count = 1
-
-            point_field_z_msg = PointField()
-            point_field_z_msg.name = "z"
-            point_field_z_msg.offset = 8
-            point_field_z_msg.datatype = PointField.FLOAT32
-            point_field_z_msg.count = 1
-
-            fields = [point_field_x_msg, point_field_y_msg, point_field_z_msg]
-
-            cloud_struct = struct.Struct(_get_struct_fmt(False, fields))
-            buff = ctypes.create_string_buffer(
-                cloud_struct.size * len(lidar_data))
+            buff = ctypes.create_string_buffer(cloud_struct.size * len(lidar_data))
 
             point_step, pack_into = cloud_struct.size, cloud_struct.pack_into
-
             offset = 0
-            for pt in lidar_data:
-                pack_into(buff, offset, *pt)
+            for p in lidar_data:
+                pack_into(buff, offset, *p)
                 offset += point_step
 
-            point_cloud_msg = PointCloud2()
-            point_cloud_msg.header = header
-            point_cloud_msg.height = 1
-            point_cloud_msg.width = len(lidar_data)
-            point_cloud_msg.is_dense = False
-            point_cloud_msg.is_bigendian = False
-            point_cloud_msg.fields = fields
-            point_cloud_msg.point_step = cloud_struct.size
-            point_cloud_msg.row_step = cloud_struct.size * len(lidar_data)
-            point_cloud_msg.data = buff.raw
+            point_cloud_msg = PointCloud2(header=header,
+                                          height=1,
+                                          width=len(lidar_data),
+                                          is_dense=False,
+                                          is_bigendian=False,
+                                          fields=fields,
+                                          point_step=cloud_struct.size,
+                                          row_step=cloud_struct.size * len(lidar_data),
+                                          data=buff.raw)
 
         # --
 
@@ -178,23 +130,4 @@
             fmt += field.count * datatype_fmt
             offset += field.count * datatype_length
 
-    return fmt
-=======
-        fields = [
-            PointField('x', 0, PointField.FLOAT32, 1),
-            PointField('y', 4, PointField.FLOAT32, 1),
-            PointField('z', 8, PointField.FLOAT32, 1),
-            PointField('intensity', 12, PointField.FLOAT32, 1),
-        ]
-
-        lidar_data = numpy.fromstring(
-            carla_lidar_measurement.raw_data, dtype=numpy.float32)
-        lidar_data = numpy.reshape(
-            lidar_data, (int(lidar_data.shape[0] / 4), 4))
-        # we take the oposite of y axis
-        # (as lidar point are express in left handed coordinate system, and ros need right handed)
-        lidar_data[:, 1] *= -1
-        point_cloud_msg = create_cloud(header, fields, lidar_data)
-        self.publish_message(
-            self.get_topic_prefix() + "/point_cloud", point_cloud_msg)
->>>>>>> 1bd54a38
+    return fmt