#!/usr/bin/env python

#
# Copyright (c) 2019 Intel Corporation
#
# This work is licensed under the terms of the MIT license.
# For a copy, see <https://opensource.org/licenses/MIT>.
#
"""
Classes to handle Carla traffic participants
"""

<<<<<<< HEAD
from derived_object_msgs.msg import Object  # pylint: disable=import-error
from nav_msgs.msg import Odometry  # pylint: disable=import-error
from shape_msgs.msg import SolidPrimitive  # pylint: disable=import-error
=======
import rospy

from derived_object_msgs.msg import Object
from shape_msgs.msg import SolidPrimitive
from std_msgs.msg import ColorRGBA
from visualization_msgs.msg import Marker
>>>>>>> a1ac8352

from carla_ros_bridge.actor import Actor
import carla_common.transforms as trans


class TrafficParticipant(Actor):
    """
    actor implementation details for traffic participant
    """

    def __init__(self, uid, name, parent, node, carla_actor):
        """
        Constructor

        :param uid: unique identifier for this object
        :type uid: int
        :param name: name identiying this object
        :type name: string
        :param parent: the parent of this
        :type parent: carla_ros_bridge.Parent
        :param node: node-handle
<<<<<<< HEAD
        :type node: CompatibleNode
        :param prefix: the topic prefix to be used for this actor
        :type prefix: string
        """
        self.classification_age = 0
        super(TrafficParticipant, self).__init__(carla_actor=carla_actor, parent=parent,
                                                 node=node, prefix=prefix)
        self.odometry_publisher = node.new_publisher(
            Odometry, self.get_topic_prefix() + "/odometry")
=======
        :type node: carla_ros_bridge.CarlaRosBridge
        :param carla_actor: carla actor object
        :type carla_actor: carla.Actor
        """
        self.classification_age = 0
        super(TrafficParticipant, self).__init__(uid=uid,
                                                 name=name,
                                                 parent=parent,
                                                 node=node,
                                                 carla_actor=carla_actor)
>>>>>>> a1ac8352

    def update(self, frame, timestamp):
        """
        Function (override) to update this object.

        On update vehicles send:
        - tf global frame
        - object message
        - marker message

        :return:
        """
        self.classification_age += 1
        super(TrafficParticipant, self).update(frame, timestamp)

    def get_object_info(self):
        """
        Function to send object messages of this traffic participant.

        A derived_object_msgs.msg.Object is prepared to be published via '/carla/objects'

        :return:
        """
        obj = Object(header=self.get_msg_header("map"))
        # ID
        obj.id = self.get_id()
        # Pose
        obj.pose = self.get_current_ros_pose()
        # Twist
        obj.twist = self.get_current_ros_twist()
        # Acceleration
        obj.accel = self.get_current_ros_accel()
        # Shape
        obj.shape.type = SolidPrimitive.BOX
        obj.shape.dimensions.extend([
            self.carla_actor.bounding_box.extent.x * 2.0,
            self.carla_actor.bounding_box.extent.y * 2.0,
            self.carla_actor.bounding_box.extent.z * 2.0
        ])

        # Classification if available in attributes
        if self.get_classification() != Object.CLASSIFICATION_UNKNOWN:
            obj.object_classified = True
            obj.classification = self.get_classification()
            obj.classification_certainty = 255
            obj.classification_age = self.classification_age

        return obj

    def get_classification(self):  # pylint: disable=no-self-use
        """
        Function to get object classification (overridden in subclasses)
        """
        return Object.CLASSIFICATION_UNKNOWN

    def get_marker_color(self):  # pylint: disable=no-self-use
        """
        Function (override) to return the color for marker messages.

        :return: default color used by traffic participants
        :rtpye : std_msgs.msg.ColorRGBA
        """
        color = ColorRGBA()
        color.r = 0
        color.g = 0
        color.b = 255
        return color

    def get_marker_pose(self):
        """
        Function to return the pose for traffic participants.

        :return: the pose of the traffic participant.
        :rtype: geometry_msgs.msg.Pose
        """
        return trans.carla_transform_to_ros_pose(self.carla_actor.get_transform())

    def get_marker(self):
        """
        Helper function to create a ROS visualization_msgs.msg.Marker for the actor

        :return:
        visualization_msgs.msg.Marker
        """
        marker = Marker(header=self.get_msg_header(frame_id="map"))
        marker.color = self.get_marker_color()
        marker.color.a = 0.3
        marker.id = self.get_id()
        marker.type = Marker.CUBE

        marker.pose = self.get_marker_pose()
        marker.scale.x = self.carla_actor.bounding_box.extent.x * 2.0
        marker.scale.y = self.carla_actor.bounding_box.extent.y * 2.0
        marker.scale.z = self.carla_actor.bounding_box.extent.z * 2.0
        return marker<|MERGE_RESOLUTION|>--- conflicted
+++ resolved
@@ -10,24 +10,16 @@
 Classes to handle Carla traffic participants
 """
 
-<<<<<<< HEAD
-from derived_object_msgs.msg import Object  # pylint: disable=import-error
-from nav_msgs.msg import Odometry  # pylint: disable=import-error
-from shape_msgs.msg import SolidPrimitive  # pylint: disable=import-error
-=======
-import rospy
-
 from derived_object_msgs.msg import Object
 from shape_msgs.msg import SolidPrimitive
 from std_msgs.msg import ColorRGBA
 from visualization_msgs.msg import Marker
->>>>>>> a1ac8352
-
 from carla_ros_bridge.actor import Actor
 import carla_common.transforms as trans
 
 
 class TrafficParticipant(Actor):
+
     """
     actor implementation details for traffic participant
     """
@@ -43,18 +35,7 @@
         :param parent: the parent of this
         :type parent: carla_ros_bridge.Parent
         :param node: node-handle
-<<<<<<< HEAD
         :type node: CompatibleNode
-        :param prefix: the topic prefix to be used for this actor
-        :type prefix: string
-        """
-        self.classification_age = 0
-        super(TrafficParticipant, self).__init__(carla_actor=carla_actor, parent=parent,
-                                                 node=node, prefix=prefix)
-        self.odometry_publisher = node.new_publisher(
-            Odometry, self.get_topic_prefix() + "/odometry")
-=======
-        :type node: carla_ros_bridge.CarlaRosBridge
         :param carla_actor: carla actor object
         :type carla_actor: carla.Actor
         """
@@ -64,7 +45,6 @@
                                                  parent=parent,
                                                  node=node,
                                                  carla_actor=carla_actor)
->>>>>>> a1ac8352
 
     def update(self, frame, timestamp):
         """
@@ -78,7 +58,22 @@
         :return:
         """
         self.classification_age += 1
+        self.publish_transform(self.get_ros_transform(None, None, str(self.get_id())))
+        self.publish_marker()
+        self.send_odometry()
+
         super(TrafficParticipant, self).update(frame, timestamp)
+
+    def send_odometry(self):
+        """
+        Sends odometry
+        :return:
+        """
+        odometry = Odometry(header=self.get_msg_header("map"))
+        odometry.child_frame_id = self.get_prefix()
+        odometry.pose.pose = self.get_current_ros_pose()
+        odometry.twist.twist = self.get_current_ros_twist_rotated()
+        self.odometry_publisher.publish(odometry)
 
     def get_object_info(self):
         """
@@ -102,8 +97,7 @@
         obj.shape.dimensions.extend([
             self.carla_actor.bounding_box.extent.x * 2.0,
             self.carla_actor.bounding_box.extent.y * 2.0,
-            self.carla_actor.bounding_box.extent.z * 2.0
-        ])
+            self.carla_actor.bounding_box.extent.z * 2.0])
 
         # Classification if available in attributes
         if self.get_classification() != Object.CLASSIFICATION_UNKNOWN:
