--- conflicted
+++ resolved
@@ -8,28 +8,20 @@
 """
 
 import math
-import os
 
-from sensor_msgs.msg import Imu  # pylint: disable=import-error
+from sensor_msgs.msg import Imu
+
+from carla_ros_bridge.sensor import Sensor
 import carla_common.transforms as trans
-from carla_ros_bridge.sensor import Sensor
-
-from ros_compatibility import quaternion_from_euler
-
-ROS_VERSION = int(os.environ.get('ROS_VERSION', 0))
 
 
 class ImuSensor(Sensor):
+
     """
     Actor implementation details for imu sensor
     """
-    # pylint: disable=too-many-arguments
 
-<<<<<<< HEAD
-    def __init__(self, carla_actor, parent, node, synchronous_mode, sensor_name="IMU"):
-=======
     def __init__(self, uid, name, parent, relative_spawn_pose, node, carla_actor, synchronous_mode):
->>>>>>> a1ac8352
         """
         Constructor
 
@@ -42,19 +34,7 @@
         :param relative_spawn_pose: the relative spawn pose of this
         :type relative_spawn_pose: geometry_msgs.Pose
         :param node: node-handle
-<<<<<<< HEAD
         :type node: CompatibleNode
-        :param synchronous_mode: use in synchronous mode?
-        :type synchronous_mode: bool
-        """
-        super(ImuSensor,
-              self).__init__(carla_actor=carla_actor, parent=parent, node=node,
-                             synchronous_mode=synchronous_mode,
-                             prefix="imu/" + carla_actor.attributes.get('role_name'),
-                             sensor_name=sensor_name)
-        self.imu_publisher = node.new_publisher(Imu, self.get_topic_prefix())
-=======
-        :type node: carla_ros_bridge.CarlaRosBridge
         :param carla_actor : carla actor object
         :type carla_actor: carla.Actor
         :param synchronous_mode: use in synchronous mode?
@@ -68,8 +48,7 @@
                                         carla_actor=carla_actor,
                                         synchronous_mode=synchronous_mode)
 
-        self.imu_publisher = rospy.Publisher(self.get_topic_prefix(), Imu, queue_size=10)
->>>>>>> a1ac8352
+        self.imu_publisher = node.new_publisher(Imu, self.get_topic_prefix(), queue_size=10)
         self.listen()
 
     # pylint: disable=arguments-differ
