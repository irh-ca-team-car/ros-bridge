--- conflicted
+++ resolved
@@ -6,7 +6,6 @@
 """
 Classes to handle Carla imu sensor
 """
-<<<<<<< HEAD
 
 import math
 import os
@@ -14,8 +13,6 @@
 from sensor_msgs.msg import Imu  # pylint: disable=import-error
 import carla_common.transforms as trans
 from carla_ros_bridge.sensor import Sensor
-=======
->>>>>>> 1bd54a38
 
 from ros_compatibility import quaternion_from_euler
 
@@ -71,12 +68,7 @@
 
         imu_rotation = carla_imu_measurement.transform.rotation
 
-<<<<<<< HEAD
-        quat = quaternion_from_euler(math.radians(imu_rotation.roll),
-                                     math.radians(imu_rotation.pitch),
-                                     math.radians(imu_rotation.yaw))
-=======
         quat = trans.carla_rotation_to_numpy_quaternion(imu_rotation)
->>>>>>> 1bd54a38
         imu_msg.orientation = trans.numpy_quaternion_to_ros_quaternion(quat)
-        self.publish_message(self.get_topic_prefix(), imu_msg)+        self.publish_message(
+            self.get_topic_prefix(), imu_msg)