#
# Copyright (c) 2019 Intel Corporation
#
# This work is licensed under the terms of the MIT license.
# For a copy, see <https://opensource.org/licenses/MIT>.
#

os: linux

stages:
  - check
  - test
  - docker

cache:
  - apt

addons:
  apt:
    packages:
    - python-pip

jobs:
  include:
    - name: "Check code formatting"
      stage: check
      before_install: skip
      install: pip install --user -r requirements.txt
      script:
        - make check_format
    - name: "Xenial Kinetic"
      stage: test
      dist: xenial
      env:
        - ROS_DISTRO=kinetic
        - PYTHON_SUFFIX=""
    - name: "Bionic Melodic"
      dist: bionic
      env:
        - ROS_DISTRO=melodic
        - PYTHON_SUFFIX=""
    - name: "Focal Noetic"
      dist: focal
      env:
        - ROS_DISTRO=noetic
        - PYTHON_SUFFIX=3
      addons:
        apt:
          packages:
          - python3-pip
    - name: "Docker Melodic"
      stage: docker
      services: docker
      before_install: skip
      install: skip
      script: cd docker && ./build.sh --build-arg ROS_VERSION=melodic
    - name: "Docker Noetic"
      services: docker
      before_install: skip
      install: skip
<<<<<<< HEAD
      script: cd docker && ./build.sh --build-arg ROS_VERSION=melodic
    - name: "Docker Eloquent"
      services: docker
      before_install: skip
      install: skip
      script: docker build -t carla-ros-bridge -f docker/Dockerfile.eloquent ./..
=======
      script: cd docker && ./build.sh --build-arg ROS_VERSION=noetic --build-arg PYTHON_VERSION=3.7
>>>>>>> 4b6c82c4

before_install:
  - sudo sh -c 'echo "deb http://packages.ros.org/ros/ubuntu $(lsb_release -sc) main" > /etc/apt/sources.list.d/ros-latest.list'
  - sudo apt-key adv --keyserver hkp://ha.pool.sks-keyservers.net:80 --recv-key C1CF6E31E6BADE8868B172B4F42ED6FBAB17C654
  - sudo apt update
  - sudo apt install -y ros-$ROS_DISTRO-desktop-full python$PYTHON_SUFFIX-osrf-pycommon python$PYTHON_SUFFIX-catkin-tools python$PYTHON_SUFFIX-catkin-pkg python$PYTHON_SUFFIX-catkin-pkg-modules python$PYTHON_SUFFIX-rosdep python$PYTHON_SUFFIX-wstool

install:
  - pip$PYTHON_SUFFIX install --user -r requirements.txt
  - mkdir ros-bridge/
  - shopt -s dotglob
  - shopt -s extglob
  - mv !(ros-bridge) ros-bridge/
  - mkdir -p catkin_ws/src
  - cd catkin_ws/src
  - ln -s ../../ros-bridge
  - cd ..
  - source /opt/ros/$ROS_DISTRO/setup.bash
  - sudo rosdep init
  - rosdep update
  - rosdep install --from-paths src --ignore-src -r

script:
  - catkin build
  - export SCENARIO_RUNNER_PATH=""  # the env var needs to be set for testing
  - if [ ! $ROS_DISTRO -eq kinetic ]; then catkin test; fi;
  - catkin config --install
  - source devel/setup.bash
  - cd src/ros-bridge
  - if [ ! $ROS_DISTRO -eq noetic ]; then make pylint; fi;

after_failure:
  - tail --lines=2000 build.log

notifications:
  email: false<|MERGE_RESOLUTION|>--- conflicted
+++ resolved
@@ -48,8 +48,13 @@
         apt:
           packages:
           - python3-pip
+    - name: "Docker Kinetic"
+      stage: docker
+      services: docker
+      before_install: skip
+      install: skip
+      script: cd docker && ./build.sh --build-arg ROS_VERSION=kinetic
     - name: "Docker Melodic"
-      stage: docker
       services: docker
       before_install: skip
       install: skip
@@ -58,16 +63,12 @@
       services: docker
       before_install: skip
       install: skip
-<<<<<<< HEAD
-      script: cd docker && ./build.sh --build-arg ROS_VERSION=melodic
+      script: cd docker && ./build.sh --build-arg ROS_VERSION=noetic --build-arg PYTHON_VERSION=3.7
     - name: "Docker Eloquent"
       services: docker
       before_install: skip
       install: skip
       script: docker build -t carla-ros-bridge -f docker/Dockerfile.eloquent ./..
-=======
-      script: cd docker && ./build.sh --build-arg ROS_VERSION=noetic --build-arg PYTHON_VERSION=3.7
->>>>>>> 4b6c82c4
 
 before_install:
   - sudo sh -c 'echo "deb http://packages.ros.org/ros/ubuntu $(lsb_release -sc) main" > /etc/apt/sources.list.d/ros-latest.list'
