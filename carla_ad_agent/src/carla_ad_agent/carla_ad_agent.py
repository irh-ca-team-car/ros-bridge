#!/usr/bin/env python
#
# Copyright (c) 2020 Intel Corporation
#
# This work is licensed under the terms of the MIT license.
# For a copy, see <https://opensource.org/licenses/MIT>.
#
"""
A basic AD agent using CARLA waypoints
"""
import sys
<<<<<<< HEAD
import rospy  # pylint: disable=import-error
from nav_msgs.msg import Path  # pylint: disable=import-error
from std_msgs.msg import Float64  # pylint: disable=import-error
from carla_msgs.msg import CarlaEgoVehicleInfo, CarlaEgoVehicleControl  # pylint: disable=import-error
from basic_agent import BasicAgent
=======
import rospy
from nav_msgs.msg import Path
from std_msgs.msg import Float64
from carla_msgs.msg import CarlaEgoVehicleInfo, CarlaEgoVehicleControl
from basic_agent import BasicAgent  # pylint: disable=relative-import
>>>>>>> 4b6c82c4


class CarlaAdAgent(object):
    """
    A basic AD agent using CARLA waypoints
    """

    def __init__(self, role_name, target_speed, avoid_risk):
        """
        Constructor
        """
        self._route_assigned = False
        self._global_plan = None
        self._agent = None
        self._target_speed = target_speed
        rospy.on_shutdown(self.on_shutdown)

        # wait for ego vehicle
        vehicle_info = None
        try:
            vehicle_info = rospy.wait_for_message(
                "/carla/{}/vehicle_info".format(role_name), CarlaEgoVehicleInfo)
        except rospy.ROSException:
            rospy.logerr("Timeout while waiting for world info!")
            sys.exit(1)

        self._route_subscriber = rospy.Subscriber(
            "/carla/{}/waypoints".format(role_name), Path, self.path_updated)

        self._target_speed_subscriber = rospy.Subscriber(
            "/carla/{}/target_speed".format(role_name), Float64, self.target_speed_updated)

        self.vehicle_control_publisher = rospy.Publisher(
            "/carla/{}/vehicle_control_cmd".format(role_name), CarlaEgoVehicleControl, queue_size=1)

        self._agent = BasicAgent(role_name, vehicle_info.id,  # pylint: disable=no-member
                                 avoid_risk)

    def on_shutdown(self):
        """
        callback on shutdown
        """
        rospy.loginfo("Shutting down, stopping ego vehicle...")
        if self._agent:
            self.vehicle_control_publisher.publish(self._agent.emergency_stop())

    def target_speed_updated(self, target_speed):
        """
        callback on new target speed
        """
        rospy.loginfo("New target speed received: {}".format(target_speed.data))
        self._target_speed = target_speed.data

    def path_updated(self, path):
        """
        callback on new route
        """
        rospy.loginfo("New plan with {} waypoints received.".format(len(path.poses)))
        if self._agent:
            self.vehicle_control_publisher.publish(self._agent.emergency_stop())
        self._global_plan = path
        self._route_assigned = False

    def run_step(self):
        """
        Execute one step of navigation.
        """
        control = CarlaEgoVehicleControl()
        control.steer = 0.0
        control.throttle = 0.0
        control.brake = 0.0
        control.hand_brake = False

        if not self._agent:
            rospy.loginfo("Waiting for ego vehicle...")
            return control

        if not self._route_assigned and self._global_plan:
            rospy.loginfo("Assigning plan...")
            self._agent._local_planner.set_global_plan(  # pylint: disable=protected-access
                self._global_plan.poses)
            self._route_assigned = True
        else:
            control, finished = self._agent.run_step(self._target_speed)
            if finished:
                self._global_plan = None
                self._route_assigned = False

        return control

    def run(self):
        """

        Control loop

        :return:
        """
        r = rospy.Rate(10)
        while not rospy.is_shutdown():
            if self._global_plan:
                control = self.run_step()
                if control:
                    control.steer = -control.steer
                    self.vehicle_control_publisher.publish(control)
            else:
                try:
                    r.sleep()
                except rospy.ROSInterruptException:
                    pass


def main():
    """

    main function

    :return:
    """
    rospy.init_node('carla_ad_agent', anonymous=True)
    role_name = rospy.get_param("~role_name", "ego_vehicle")
    target_speed = rospy.get_param("~target_speed", 20)
    avoid_risk = rospy.get_param("~avoid_risk", True)
    controller = CarlaAdAgent(role_name, target_speed, avoid_risk)
    try:
        controller.run()
    finally:
        del controller
        rospy.loginfo("Done")


if __name__ == "__main__":
    main()<|MERGE_RESOLUTION|>--- conflicted
+++ resolved
@@ -9,19 +9,11 @@
 A basic AD agent using CARLA waypoints
 """
 import sys
-<<<<<<< HEAD
-import rospy  # pylint: disable=import-error
-from nav_msgs.msg import Path  # pylint: disable=import-error
-from std_msgs.msg import Float64  # pylint: disable=import-error
-from carla_msgs.msg import CarlaEgoVehicleInfo, CarlaEgoVehicleControl  # pylint: disable=import-error
-from basic_agent import BasicAgent
-=======
 import rospy
 from nav_msgs.msg import Path
 from std_msgs.msg import Float64
 from carla_msgs.msg import CarlaEgoVehicleInfo, CarlaEgoVehicleControl
 from basic_agent import BasicAgent  # pylint: disable=relative-import
->>>>>>> 4b6c82c4
 
 
 class CarlaAdAgent(object):
